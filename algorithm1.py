import pickle
import random

from ggsolver.solvers.dtptb import SWinReach
from pathlib import Path
from product import ProductState
from pprint import pprint
from ggsolver.solvers.cdg import *
from ggsolver.game import GraphGame

# ======================================================================================================================
# MODIFY ONLY THIS BLOCK
# ======================================================================================================================
EXAMPLE = "example2"  # Folder nPrefAutomatoname of your blocks world implementation
GAME_CONFIG_FILE = "blockworld_4b_3a.conf"

CONSTRUCTION_CONFIG = {
    "out": Path(__file__).parent / EXAMPLE / "out",
    "show_progress": True,
    "debug": False,
    "check_state_validity": True
}


# ======================================================================================================================

def rank_conc(product_game, conc_game, ranks):
    ranks_conc = dict()
    for id, state in conc_game.states(as_dict=True).items():
        key = next((key for key, value in product_game.states(as_dict=True).items() if value == state), None)
        ranks_conc[id] = ranks[key]
    return ranks_conc


def construct_conc_game(game):
    conc_game = GraphGame(name="concurrent_game", model_type="cdg")

    # Add states
    conc_game.add_states({state for sid, state in game.states(as_dict=True).items() if state.turn() == 1})

    # Add Transitions
    for sid, state in conc_game.states(as_dict=True).items():
        for _, intermediate_st, _, _ in game.transitions(from_state=game.state2id(state)):
            for _, next_st, a, _ in game.transitions(from_state=intermediate_st):
                next_state_id = conc_game.state2id(game.id2state(next_st))
                conc_game.add_transition((sid, next_state_id, a, None), as_names=False)

    return conc_game


def _assign_costs(conc_game, ranks, player, num_players):
    # Identify maximum rank
    max_rank = max(value[player] for value in ranks.values())
    # TODO: Check if this is correct

    # Iterate to find the smallest rank that can be enforced by player from every state
    cost = {state: float("inf") for state in conc_game.states()}
    for rank in range(max_rank):
        # Compute final states at this rank
        final_states = [id for id, value in ranks.items() if value[player] <= rank]  # TODO: Implement

        # Compute sure winning states at this rank
        solver = SWinReach(  # TODO: Check
            game=conc_game,
            final=final_states,
            num_players=num_players,
            player=player,
        )
        solver.solve()
        winning_states = solver.winning_nodes[player]  # TODO: Check

        if rank == 0:
            for state in winning_states:
                cost[state] = rank
            # TODO: Implement
        else:
            for state in winning_states:
                if cost[state] >= rank:         # FIXME Should this be <= or >= ?
                    cost[state] = rank

            # TODO: Implement

    return cost


def assign_costs(product_game, ranks, num_players):
    """ Assign a vector-valued cost to each state in concurrent game version of input product game. """
    # Construct concurrent game
    conc_game = construct_conc_game(product_game)
    rank_c = rank_conc(product_game, conc_game, ranks)
    # Assign costs
    cost = dict()
    for player in range(num_players):
        cost[player] = _assign_costs(conc_game, rank_c, player, num_players)

    cost_vector = dict()
    for state in conc_game.states():
        cost_vector[state] = tuple(cost[player][state] for player in range(num_players))

    return cost_vector


if __name__ == '__main__':
    # Load game config
    with open(Path(__file__).parent / EXAMPLE / "out" / GAME_CONFIG_FILE, "rb") as f:
        game_config = pickle.load(f)

    # Load product game
    with open(Path(__file__).parent / EXAMPLE / "out" / f"{game_config['name']}_product.pkl", "rb") as f:
        product_game = pickle.loads(f.read())

    # Load ranks
    with open(Path(__file__).parent / EXAMPLE / "out" / f"{game_config['name']}_ranks.pkl", "rb") as f:
        ranks = pickle.loads(f.read())

<<<<<<< HEAD
    with open(CONSTRUCTION_CONFIG["out"] / f"{game_config['name']}.pkl", "rb") as f:
        game = pickle.loads(f.read())
=======
    # with open(CONSTRUCTION_CONFIG["out"] / f"{game_config['name']}.pkl", "rb") as f:
    # game = pickle.loads(f.read())
>>>>>>> c570fdec
    # # Load ranks
    # with open(Path(__file__).parent / EXAMPLE / "out" / f"{game_config['name']}_ranks.pkl", "rb") as f:
    #     ranks = pickle.loads(f.read())

    # Compute costs for each player
    costs = assign_costs(product_game, ranks, 3)

    # Save costs
    with open(Path(__file__).parent / EXAMPLE / "out" / f"{game_config['name']}_costs.pkl", "wb") as f:
        pickle.dump(costs, f)

    # # Construct a concurrent game
    # concurrent_game = construct_conc_game(product_game)
    #
    # solver = SWinReach(
    #     game=concurrent_game,
    #     final=[165, 237, 103, 334, 65],
    #     num_players=3,
    #     player=1,
    # )
    # solver.solve()
    # print(solver.winning_nodes[1])<|MERGE_RESOLUTION|>--- conflicted
+++ resolved
@@ -14,6 +14,7 @@
 EXAMPLE = "example2"  # Folder nPrefAutomatoname of your blocks world implementation
 GAME_CONFIG_FILE = "blockworld_4b_3a.conf"
 
+
 CONSTRUCTION_CONFIG = {
     "out": Path(__file__).parent / EXAMPLE / "out",
     "show_progress": True,
@@ -21,16 +22,14 @@
     "check_state_validity": True
 }
 
-
 # ======================================================================================================================
 
-def rank_conc(product_game, conc_game, ranks):
-    ranks_conc = dict()
-    for id, state in conc_game.states(as_dict=True).items():
+def rank_conc(product_game,conc_game,ranks):
+    ranks_conc =dict()
+    for id,state in conc_game.states(as_dict=True).items():
         key = next((key for key, value in product_game.states(as_dict=True).items() if value == state), None)
-        ranks_conc[id] = ranks[key]
+        ranks_conc[id]=ranks[key]
     return ranks_conc
-
 
 def construct_conc_game(game):
     conc_game = GraphGame(name="concurrent_game", model_type="cdg")
@@ -49,15 +48,16 @@
 
 
 def _assign_costs(conc_game, ranks, player, num_players):
+
     # Identify maximum rank
-    max_rank = max(value[player] for value in ranks.values())
-    # TODO: Check if this is correct
+    max_rank =max(value[player] for value in ranks.values())
+          # TODO: Check if this is correct
 
     # Iterate to find the smallest rank that can be enforced by player from every state
     cost = {state: float("inf") for state in conc_game.states()}
     for rank in range(max_rank):
         # Compute final states at this rank
-        final_states = [id for id, value in ranks.items() if value[player] <= rank]  # TODO: Implement
+        final_states =[id for id, value in ranks.items() if value[player] <= rank]  # TODO: Implement
 
         # Compute sure winning states at this rank
         solver = SWinReach(  # TODO: Check
@@ -71,14 +71,14 @@
 
         if rank == 0:
             for state in winning_states:
-                cost[state] = rank
-            # TODO: Implement
+                cost[state]=rank
+              # TODO: Implement
         else:
             for state in winning_states:
-                if cost[state] >= rank:         # FIXME Should this be <= or >= ?
-                    cost[state] = rank
+                if cost[state] >= rank:
+                    cost[state]=rank
 
-            # TODO: Implement
+              # TODO: Implement
 
     return cost
 
@@ -109,20 +109,17 @@
     with open(Path(__file__).parent / EXAMPLE / "out" / f"{game_config['name']}_product.pkl", "rb") as f:
         product_game = pickle.loads(f.read())
 
+
     # Load ranks
     with open(Path(__file__).parent / EXAMPLE / "out" / f"{game_config['name']}_ranks.pkl", "rb") as f:
         ranks = pickle.loads(f.read())
 
-<<<<<<< HEAD
-    with open(CONSTRUCTION_CONFIG["out"] / f"{game_config['name']}.pkl", "rb") as f:
-        game = pickle.loads(f.read())
-=======
-    # with open(CONSTRUCTION_CONFIG["out"] / f"{game_config['name']}.pkl", "rb") as f:
-    # game = pickle.loads(f.read())
->>>>>>> c570fdec
+    #with open(CONSTRUCTION_CONFIG["out"] / f"{game_config['name']}.pkl", "rb") as f:
+        #game = pickle.loads(f.read())
     # # Load ranks
     # with open(Path(__file__).parent / EXAMPLE / "out" / f"{game_config['name']}_ranks.pkl", "rb") as f:
     #     ranks = pickle.loads(f.read())
+
 
     # Compute costs for each player
     costs = assign_costs(product_game, ranks, 3)
@@ -130,6 +127,7 @@
     # Save costs
     with open(Path(__file__).parent / EXAMPLE / "out" / f"{game_config['name']}_costs.pkl", "wb") as f:
         pickle.dump(costs, f)
+
 
     # # Construct a concurrent game
     # concurrent_game = construct_conc_game(product_game)
